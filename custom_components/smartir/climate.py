--- conflicted
+++ resolved
@@ -76,22 +76,9 @@
         device_data := await DeviceData.load_file(
             config.get(CONF_DEVICE_CODE),
             "climate",
-<<<<<<< HEAD
-            [
-                "manufacturer",
-                "supportedModels",
-                "supportedController",
-                "commandsEncoding",
-                "minTemperature",
-                "maxTemperature",
-                "precision",
-                "operationModes",
-            ],
-=======
             {
                 "hvac_modes": [mode for mode in HVAC_MODES if mode != HVACMode.OFF],
             },
->>>>>>> 2877ae7f
             hass,
         )
     ):
@@ -599,18 +586,12 @@
                     elif (
                         self._hvac_mode == HVACMode.DRY
                         and "off_dry" in self._commands.keys()
-<<<<<<< HEAD
                         and isinstance(self._commands["off_dry"], str)
                     ):
                         await self._controller.send(self._commands["off_dry"])
                     elif "off" in self._commands.keys() and isinstance(
                         self._commands["off"], str
                     ):
-=======
-                    ):
-                        await self._controller.send(self._commands["off_dry"])
-                    elif "off" in self._commands.keys():
->>>>>>> 2877ae7f
                         await self._controller.send(self._commands["off"])
                     else:
                         _LOGGER.error(
@@ -913,7 +894,6 @@
         self._power_sensor_check_cancel = async_call_later(
             self.hass, self._power_sensor_delay, _async_power_sensor_check
         )
-<<<<<<< HEAD
         _LOGGER.debug("Scheduled power sensor check for '%s' state", state)
 
 
@@ -939,7 +919,4 @@
     if precision == PRECISION_TENTHS:
         return round(temperature, 1)
     # Integer as a fall back (PRECISION_WHOLE)
-    return round(temperature)
-=======
-        _LOGGER.debug("Scheduled power sensor check for '%s' state.", state)
->>>>>>> 2877ae7f
+    return round(temperature)